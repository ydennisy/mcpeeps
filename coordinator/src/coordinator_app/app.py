"""Application wiring for the coordinator service."""

from __future__ import annotations

import uuid
from collections import deque
from collections.abc import AsyncIterator
from contextlib import asynccontextmanager
from datetime import datetime, timezone
from typing import Any

import httpx
from fastapi import BackgroundTasks, FastAPI, Form, Query
from fastapi.responses import HTMLResponse
from fasta2a import FastA2A
from fasta2a.broker import InMemoryBroker
from fasta2a.schema import Message, TextPart
from fasta2a.storage import InMemoryStorage

from .agent_comm import (
    AgentReply,
    TERMINAL_TASK_STATES,
    broadcast_agent_reply,
    build_agent_message,
    cancel_agent_task,
    send_message_and_collect,
    send_message_and_submit_task,
    poll_task_update,
)
from .registry import AgentRegistry
from .ui import render_ui
from .workers import NetworkWorker


storage = InMemoryStorage()
broker = InMemoryBroker()
agent_registry = AgentRegistry()
worker = NetworkWorker(storage=storage, broker=broker, agent_registry=agent_registry)

# Track all context IDs
context_tracker: set[str] = set()

# Track background conversation tasks
conversation_tasks: dict[str, dict] = {}

# Track active tasks for task ID -> context mapping
active_tasks: dict[str, dict] = {}

# Track a bounded history of recent task IDs for cancellation lookups
RECENT_TASK_LIMIT = 200
recent_task_ids: deque[str] = deque(maxlen=RECENT_TASK_LIMIT)


@asynccontextmanager
async def lifespan(a2a_app: FastA2A) -> AsyncIterator[None]:
    async with a2a_app.task_manager:
        async with worker.run():
            yield


a2a_app = FastA2A(storage=storage, broker=broker, lifespan=lifespan)

api = FastAPI(title="MCPeeps")


async def cancel_context_tasks(context_id: str, reason: str | None = None) -> list[dict[str, Any]]:
    """Send cancel requests for the most recent tasks tied to a context."""

    context_entry = conversation_tasks.get(context_id)
    tasks_map = context_entry.setdefault("tasks", {}) if context_entry else {}

    tasks_to_cancel: list[tuple[str, dict[str, Any] | None, dict[str, Any] | None]] = []
    seen: set[str] = set()

    for task_id, record in tasks_map.items():
        status = record.get('status', 'unknown')
        if status in TERMINAL_TASK_STATES:
            continue
        active_entry = active_tasks.get(task_id)
        if active_entry and active_entry.get('status') in TERMINAL_TASK_STATES:
            continue
        if record.get('cancel_sent') or (active_entry and active_entry.get('cancel_sent')):
            continue
        tasks_to_cancel.append((task_id, record, active_entry))
        seen.add(task_id)

    for task_id in reversed(recent_task_ids):
        if task_id in seen:
            continue
        active_entry = active_tasks.get(task_id)
        if not active_entry or active_entry.get('context_id') != context_id:
            continue
        status = active_entry.get('status', 'unknown')
        if status in TERMINAL_TASK_STATES:
            continue
        if active_entry.get('cancel_sent'):
            continue
        record = tasks_map.get(task_id) if context_entry else None
        if context_entry and record is None:
            agent_copy = dict(active_entry.get('agent') or {})
            record = {
                'task_id': task_id,
                'status': status,
                'agent_name': agent_copy.get('name'),
                'agent': agent_copy,
                'created_at': active_entry.get('created_at'),
                'updated_at': active_entry.get('updated_at'),
                'cancel_sent': active_entry.get('cancel_sent', False),
            }
            tasks_map[task_id] = record
        tasks_to_cancel.append((task_id, record, active_entry))
        seen.add(task_id)

    if not tasks_to_cancel:
        return []

    cancel_results: list[dict[str, Any]] = []
    async with httpx.AsyncClient() as client:
        for task_id, record, active_entry in tasks_to_cancel:
            agent_info: dict[str, Any] | None = None
            if record and isinstance(record.get('agent'), dict):
                agent_info = record['agent']
            elif active_entry and isinstance(active_entry.get('agent'), dict):
                agent_info = active_entry['agent']

            agent_name = agent_info.get('name') if isinstance(agent_info, dict) else 'unknown'

            if not isinstance(agent_info, dict) or not agent_info.get('url'):
                timestamp = datetime.now(timezone.utc).isoformat()
                message = 'Agent information missing; unable to send cancel request.'
                if record is not None:
                    record['cancel_error'] = message
                    record['updated_at'] = timestamp
                if active_entry is not None:
                    active_entry['cancel_error'] = message
                    active_entry['updated_at'] = timestamp
                cancel_results.append(
                    {
                        'task_id': task_id,
                        'agent': agent_name,
                        'status': 'skipped',
                        'reason': message,
                    }
                )
                continue

            try:
                await cancel_agent_task(
                    agent=agent_info,
                    task_id=task_id,
                    http_client=client,
                    reason=reason,
                )
                timestamp = datetime.now(timezone.utc).isoformat()
                if record is not None:
                    record['status'] = 'cancel_requested'
                    record['cancel_sent'] = True
                    if reason:
                        record['cancel_reason'] = reason
                    record['updated_at'] = timestamp
                    record.pop('cancel_error', None)
                if active_entry is not None:
                    active_entry['status'] = 'cancel_requested'
                    active_entry['cancel_sent'] = True
                    if reason:
                        active_entry['cancel_reason'] = reason
                    active_entry['updated_at'] = timestamp
                    active_entry.pop('cancel_error', None)
                cancel_results.append(
                    {
                        'task_id': task_id,
                        'agent': agent_name,
                        'status': 'cancel_requested',
                    }
                )
            except Exception as exc:  # pragma: no cover - best effort cancellation
                timestamp = datetime.now(timezone.utc).isoformat()
                error_text = str(exc)
                if record is not None:
                    record['cancel_error'] = error_text
                    record['updated_at'] = timestamp
                if active_entry is not None:
                    active_entry['cancel_error'] = error_text
                    active_entry['updated_at'] = timestamp
                cancel_results.append(
                    {
                        'task_id': task_id,
                        'agent': agent_name,
                        'status': 'error',
                        'error': error_text,
                    }
                )

    return cancel_results


async def process_conversation_background(
    context_id: str,
    user_message: Message,
    agents: list[dict[str, str]],
) -> None:
    """Process agent conversation in the background with real-time updates."""

    existing_task = conversation_tasks.get(context_id)
    cancel_requested_initial = bool(existing_task and existing_task.get("cancel_requested"))
    cancel_reason_initial = existing_task.get("cancel_reason") if existing_task else None
    existing_tasks = dict(existing_task.get("tasks", {})) if existing_task else {}

    task_state = {
        "status": "cancel_requested" if cancel_requested_initial else "running",
        "round": 0,
        "max_rounds": 3,
        "agents_contacted": len(agents),
        "responses": [],
        "total_messages": 0,
        "cancel_requested": cancel_requested_initial,
        "cancel_reason": cancel_reason_initial,
        "tasks": existing_tasks,
    }
    conversation_tasks[context_id] = task_state
    task_records = conversation_tasks[context_id].setdefault("tasks", {})

    context = await storage.load_context(context_id) or []
    collected_replies: list[AgentReply] = []

    round_count = 0
    max_rounds = task_state["max_rounds"]

    def is_cancel_requested() -> bool:
        task = conversation_tasks.get(context_id)
        return bool(task and task.get("cancel_requested"))

    def mark_canceled(reason: str) -> None:
        task = conversation_tasks.get(context_id)
        if not task:
            return
        task["status"] = "canceled"
        task["cancel_requested"] = True
        task["cancel_reason"] = reason
        task["round"] = round_count

    if cancel_requested_initial:
        mark_canceled(cancel_reason_initial or "Canceled by user request")
        return

    async def record_reply(reply: AgentReply) -> None:
        # Update task status
        if reply.texts:
            conversation_tasks[context_id]["responses"].extend(
                f"{reply.agent_name}: {text}" for text in reply.texts
            )
        else:
            conversation_tasks[context_id]["responses"].append(
                f"{reply.agent_name}: (no visible text)"
            )

        if reply.messages:
            # Check if this is a completed task that should replace a submitted message
            if reply.task_id and reply.status != 'submitted':
                print(f"[DEBUG] Looking to replace submitted message for task {reply.task_id} (status: {reply.status})")
                # Find and replace any submitted message with the same task_id
                replaced = False
                for i, existing_msg in enumerate(context):
                    # Handle both Message objects and dictionary format
                    if hasattr(existing_msg, 'metadata'):
                        existing_metadata = existing_msg.metadata or {}
                    elif isinstance(existing_msg, dict):
                        existing_metadata = existing_msg.get('metadata', {}) or {}
                    else:
                        continue

                    if (existing_metadata.get('task_id') == reply.task_id and
                        existing_metadata.get('status') == 'submitted'):
                        # Replace the submitted message with the completed one
                        print(f"[DEBUG] Replacing submitted message for task {reply.task_id} with completed message")
                        context[i] = reply.messages[0]  # Use the first (main) message
                        replaced = True
                        break

                if replaced:
                    await storage.update_context(context_id, context)
                    collected_replies.append(reply)
                    return

            # If no submitted message to replace, append normally
            context.extend(reply.messages)
            await storage.update_context(context_id, context)
            conversation_tasks[context_id]["total_messages"] += len(reply.messages)

        collected_replies.append(reply)

    try:
        async with httpx.AsyncClient() as client:
            # Initial agent contact - submit tasks immediately
            pending_tasks = []
            for agent in agents:
                if is_cancel_requested():
                    mark_canceled("Canceled by user request")
                    return

                try:
                    # First, submit the task and get immediate response
                    reply = await send_message_and_submit_task(
                        agent=agent,
                        message=user_message,
                        context_id=context_id,
                        http_client=client,
                    )
                    await record_reply(reply)

                    # If it's a task, track it for polling
                    if reply.task_id:
                        pending_tasks.append((agent, reply.task_id))
                        timestamp = datetime.now(timezone.utc).isoformat()
                        agent_snapshot = dict(agent)
                        task_records[reply.task_id] = {
                            'task_id': reply.task_id,
                            'status': 'submitted',
                            'agent_name': agent_snapshot.get('name'),
                            'agent': agent_snapshot,
                            'created_at': timestamp,
                            'updated_at': timestamp,
                            'cancel_sent': False,
                        }
                        active_tasks[reply.task_id] = {
                            'context_id': context_id,
                            'agent': agent_snapshot,
                            'agent_name': agent_snapshot.get('name'),
                            'status': 'submitted',
                            'created_at': timestamp,
                            'updated_at': timestamp,
                            'cancel_sent': False,
                        }
                        recent_task_ids.append(reply.task_id)

                except Exception as exc:
                    error_text = f"Error contacting agent: {exc}"
                    error_message = build_agent_message(agent['name'], error_text, 'failed')
                    await record_reply(
                        AgentReply(
                            agent_name=agent['name'],
                            texts=[error_text],
                            messages=[error_message],
                            artifacts=[],
                            status='failed',
                            original_sender=None,
                        )
                    )
                    continue

            # Now poll for task completions
            for agent, task_id in pending_tasks:
                if is_cancel_requested():
                    mark_canceled("Canceled by user request")
                    return
<<<<<<< HEAD
=======

>>>>>>> 020ee09c
                try:
                    print(f"[DEBUG] Polling for completion of task {task_id}")
                    final_reply = await poll_task_update(
                        agent=agent,
                        task_id=task_id,
                        http_client=client,
                    )
                    print(f"[DEBUG] Task {task_id} completed with status {final_reply.status}")
                    await record_reply(final_reply)

                    timestamp = datetime.now(timezone.utc).isoformat()
                    record = task_records.setdefault(
                        task_id,
                        {
                            'task_id': task_id,
                            'agent_name': agent.get('name'),
                            'agent': dict(agent),
                            'created_at': timestamp,
                        },
                    )
                    cancel_sent = record.get('cancel_sent', False)
                    record['status'] = final_reply.status
                    record['updated_at'] = timestamp
                    record.pop('cancel_error', None)
                    if final_reply.status in TERMINAL_TASK_STATES:
                        record['completed_at'] = timestamp
                    record['cancel_sent'] = cancel_sent or final_reply.status == 'canceled'

                    active_entry = active_tasks.setdefault(
                        task_id,
                        {
                            'context_id': context_id,
                            'agent': dict(agent),
                            'agent_name': agent.get('name'),
                            'created_at': timestamp,
                        },
                    )
                    active_cancel_sent = active_entry.get('cancel_sent', False)
                    active_entry['status'] = final_reply.status
                    active_entry['updated_at'] = timestamp
                    active_entry.pop('cancel_error', None)
                    if final_reply.status in TERMINAL_TASK_STATES:
                        active_entry['completed_at'] = timestamp
                    active_entry['cancel_sent'] = active_cancel_sent or final_reply.status == 'canceled'

                except Exception as exc:
                    error_text = f"Error polling task {task_id}: {exc}"
                    error_message = build_agent_message(agent['name'], error_text, 'failed')
                    await record_reply(
                        AgentReply(
                            agent_name=agent['name'],
                            texts=[error_text],
                            messages=[error_message],
                            artifacts=[],
                            status='failed',
                            task_id=task_id,
                            original_sender=None,
                        )
                    )
                    timestamp = datetime.now(timezone.utc).isoformat()
                    if task_id in active_tasks:
                        active_tasks[task_id]['status'] = 'failed'
                        active_tasks[task_id]['updated_at'] = timestamp
                        active_tasks[task_id]['cancel_error'] = str(exc)
                    if task_id in task_records:
                        task_records[task_id]['status'] = 'failed'
                        task_records[task_id]['updated_at'] = timestamp
                        task_records[task_id]['cancel_error'] = str(exc)

            # Multi-round conversation
            idx = 0

            while idx < len(collected_replies) and round_count < max_rounds:
                if is_cancel_requested():
                    mark_canceled("Canceled by user request")
                    return

                replies_before_broadcast = len(collected_replies)

                reply = collected_replies[idx]
                new_replies = await broadcast_agent_reply(
                    reply=reply,
                    agents=agents,
                    context_id=context_id,
                    http_client=client,
                )
                for new_reply in new_replies:
                    await record_reply(new_reply)
                    if is_cancel_requested():
                        mark_canceled("Canceled by user request")
                        return
                idx += 1

                # Increment round count when we've completed processing all replies from the previous round
                if idx >= replies_before_broadcast:
                    round_count += 1
                    conversation_tasks[context_id]["round"] = round_count

        # Mark as completed
        conversation_tasks[context_id]["status"] = "completed"
        conversation_tasks[context_id]["round"] = round_count

    except Exception as exc:
        conversation_tasks[context_id]["status"] = "failed"
        conversation_tasks[context_id]["error"] = str(exc)


@api.get("/health")
def health():
    return {"ok": True}


@api.get("/", response_class=HTMLResponse)
async def get_ui():
    return render_ui()


@api.post("/trigger")
async def trigger_agents(
    background_tasks: BackgroundTasks,
    message: str = Form(),
    context_id: str | None = Form(default=None)
):
    """Start agent conversation processing in the background."""
    message = message.strip()
    resolved_context_id = (context_id or "").strip() or f"trigger-{uuid.uuid4()}"
    agents = agent_registry.get_all_agents()

    user_message = Message(
        role='user',
        parts=[TextPart(text=message, kind='text')],
        kind='message',
        message_id=str(uuid.uuid4()),
        metadata={
            'agent_name': 'user',
            'raw_text': message,
            'status': 'completed',
            'timestamp': datetime.now(timezone.utc).isoformat(),
        }
    )

    # Save user message immediately
    context = await storage.load_context(resolved_context_id) or []
    context.append(user_message)
    await storage.update_context(resolved_context_id, context)
    context_tracker.add(resolved_context_id)

    # Initialize task entry immediately so cancellation can be requested before processing starts
    conversation_tasks[resolved_context_id] = {
        "status": "pending",
        "round": 0,
        "max_rounds": 3,
        "agents_contacted": len(agents),
        "responses": [],
        "total_messages": len(context),
        "cancel_requested": False,
        "cancel_reason": None,
        "tasks": {},
        "last_cancel_results": [],
        "last_cancelled_at": None,
    }

    # Start background processing
    background_tasks.add_task(
        process_conversation_background,
        resolved_context_id,
        user_message,
        agents
    )

    return {
        "status": "started",
        "context_id": resolved_context_id,
        "agents": len(agents),
        "message": "Conversation processing started in background"
    }


@api.post("/cancel")
async def cancel_conversation(
    context_id: str = Form(..., description="Context ID to cancel")
):
    """Request cancellation of a running conversation."""

    context_id = context_id.strip()
    if not context_id:
        return {"status": "error", "message": "context_id is required"}

    task = conversation_tasks.get(context_id)
    if not task:
        return {"context_id": context_id, "status": "not_found", "message": "No conversation found for this context."}

    status = task.get("status")
    if status in {"completed", "failed", "canceled"}:
        return {
            "context_id": context_id,
            "status": status,
            "message": f"Conversation already {status}.",
            "round": task.get("round", 0),
            "max_rounds": task.get("max_rounds", 3),
            "cancel_requested": task.get("cancel_requested", False),
            "cancel_reason": task.get("cancel_reason"),
        }

    task["cancel_requested"] = True
    task["status"] = "cancel_requested"
    reason = task.setdefault("cancel_reason", "Cancellation requested by user.")
    task.setdefault("tasks", {})

    cancel_results = await cancel_context_tasks(context_id, reason)
    task["last_cancel_results"] = cancel_results
    task["last_cancelled_at"] = datetime.now(timezone.utc).isoformat()

    successful_cancels = sum(1 for result in cancel_results if result.get('status') == 'cancel_requested')
    message = "Cancellation requested."
    if successful_cancels:
        message = f"Cancellation requested for {successful_cancels} task(s)."

    return {
        "context_id": context_id,
        "status": task["status"],
        "message": message,
        "round": task.get("round", 0),
        "max_rounds": task.get("max_rounds", 3),
        "cancel_requested": True,
        "cancel_reason": task.get("cancel_reason"),
        "task_cancellations": cancel_results,
    }


@api.get("/conversation-status")
async def get_conversation_status(context_id: str = Query(..., description="Context ID to check status for")):
    """Get the current status of a background conversation."""
    if context_id not in conversation_tasks:
        return {"context_id": context_id, "status": "not_found"}

    task_info = conversation_tasks[context_id].copy()
    task_info["context_id"] = context_id
    return task_info


@api.get("/task-status")
async def get_task_status(task_id: str = Query(..., description="Task ID to check status for")):
    """Get the current status of an active task."""
    if task_id not in active_tasks:
        return {"task_id": task_id, "status": "not_found"}

    task_info = active_tasks[task_id].copy()
    task_info["task_id"] = task_id
    return task_info


@api.get("/agents")
async def get_agents():
    """Get agent registry information including emojis."""
    agents = agent_registry.get_all_agents()
    return {"agents": agents}


@api.get("/messages")
async def get_all_messages(context_id: str = Query(..., description="Context ID to load messages for")):
    try:
        context = await storage.load_context(context_id)
        if not context:
            return {"context_id": context_id, "messages": []}

        messages = []
        for message in context:
            # Extract basic message info
            message_id = "unknown"
            role = "unknown"
            text = ""
            kind = "unknown"
            agent_name = "unknown"
            status = "unknown"
            timestamp = None

            if hasattr(message, 'message_id'):
                # New message format with proper attributes
                message_id = message.message_id
                role = message.role
                kind = message.kind

                # Extract text from parts
                if message.parts:
                    text = message.parts[0].text if message.parts[0].text else ""

                # Extract metadata if available
                metadata = getattr(message, 'metadata', {}) or {}
                agent_name = metadata.get('agent_name', role)
                status = metadata.get('status', 'completed')
                timestamp = metadata.get('timestamp')
                task_id = metadata.get('task_id')

                # Clean up text for agent messages (remove "agent-name: " prefix)
                raw_text = metadata.get('raw_text', text)
                if raw_text and agent_name != 'user':
                    # Use the raw text instead of the prefixed display text
                    text = raw_text
                elif agent_name != 'user' and text.startswith(f"{agent_name}: "):
                    # Fallback: strip the prefix if it exists
                    text = text[len(f"{agent_name}: "):]

            elif isinstance(message, dict):
                # Dictionary format - extract what we can
                message_id = message.get('message_id', 'unknown')
                role = message.get('role', 'unknown')
                kind = message.get('kind', 'unknown')

                # Try to extract text properly
                if 'parts' in message and message['parts']:
                    text = message['parts'][0].get('text', '') if isinstance(message['parts'][0], dict) else str(message['parts'][0])
                else:
                    text = message.get('text', '')

                # Extract metadata
                metadata = message.get('metadata', {}) or {}
                agent_name = metadata.get('agent_name', role)
                status = metadata.get('status', 'completed')
                timestamp = metadata.get('timestamp')
                task_id = metadata.get('task_id')

                # Clean up text
                raw_text = metadata.get('raw_text', text)
                if raw_text:
                    text = raw_text

            else:
                # Fallback for unknown message formats
                text = str(message)
                agent_name = "unknown"
                status = "unknown"

            messages.append({
                "context_id": context_id,
                "message_id": message_id,
                "role": role,
                "text": text,
                "kind": kind,
                "agent_name": agent_name,
                "status": status,
                "timestamp": timestamp,
                "task_id": task_id,
            })

        return {"context_id": context_id, "messages": messages}
    except Exception as e:
        return {"error": str(e), "messages": []}


api.mount("/a2a", a2a_app)<|MERGE_RESOLUTION|>--- conflicted
+++ resolved
@@ -353,10 +353,6 @@
                 if is_cancel_requested():
                     mark_canceled("Canceled by user request")
                     return
-<<<<<<< HEAD
-=======
-
->>>>>>> 020ee09c
                 try:
                     print(f"[DEBUG] Polling for completion of task {task_id}")
                     final_reply = await poll_task_update(
